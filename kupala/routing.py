--- conflicted
+++ resolved
@@ -14,13 +14,9 @@
 from kupala.exceptions import MethodNotAllowed
 from kupala.middleware import Middleware
 from kupala.requests import Request
-<<<<<<< HEAD
 from kupala.resources import get_resource_action
-from kupala.responses import RedirectResponse, Response
+from kupala.responses import RedirectResponse
 from kupala.utils import camel_to_snake
-=======
-from kupala.responses import RedirectResponse
->>>>>>> c9de149d
 
 
 def apply_middleware(app: t.Callable, middleware: t.Sequence[Middleware]) -> ASGIApp:
@@ -37,13 +33,6 @@
     is_coroutine = iscoroutinefunction_or_partial(func)
 
     async def app(scope: Scope, receive: Receive, send: Send) -> None:
-<<<<<<< HEAD
-        request = Request(scope, receive=receive, send=send)
-        if is_coroutine:
-            response = await func(request)
-        else:
-            response = await run_in_threadpool(func, request)
-=======
         request: Request = scope['request']
         extra_kwargs = request.path_params
 
@@ -51,7 +40,6 @@
             response = await request.app.invoke(func, extra_kwargs=extra_kwargs)
         else:
             response = await run_in_threadpool(request.app.invoke, func, extra_kwargs=extra_kwargs)
->>>>>>> c9de149d
         await response(scope, receive, send)
 
     return app
@@ -342,17 +330,17 @@
 
         return routes
 
-    async def _list_view(self, request: Request) -> Response:
+    async def _list_view(self, request: Request) -> ASGIApp:
         action = self.collection_method_map.get(request.method.lower())
         if not action:
             raise MethodNotAllowed()
-        return await action(request)
-
-    async def _object_view(self, request: Request) -> Response:
+        return request_response(action)
+
+    async def _object_view(self, request: Request) -> ASGIApp:
         action = self.object_method_map.get(request.method.lower())
         if not action:
             raise MethodNotAllowed()
-        return await action(request)
+        return request_response(action)
 
     def _is_action_allowed(self, action: str) -> bool:
         if self.only:
